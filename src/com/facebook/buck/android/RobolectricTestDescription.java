--- conflicted
+++ resolved
@@ -85,28 +85,6 @@
       throws NoSuchBuildTargetException {
     SourcePathRuleFinder ruleFinder = new SourcePathRuleFinder(resolver);
 
-<<<<<<< HEAD
-    JavacOptions javacOptions =
-        JavacOptionsFactory.create(
-            templateOptions,
-            params,
-            resolver,
-            args);
-
-    AndroidLibraryGraphEnhancer graphEnhancer = new AndroidLibraryGraphEnhancer(
-        params.getBuildTarget(),
-        params.copyReplacingExtraDeps(
-            Suppliers.ofInstance(resolver.getAllRules(args.exportedDeps))),
-        JavacFactory.create(ruleFinder, javaBuckConfig, args),
-        javacOptions,
-        DependencyMode.TRANSITIVE,
-        args.forceFinalResourceIds,
-        /* resourceUnionPackage */ Optional.empty(),
-        /* rName */ Optional.empty(),
-        args.useOldStyleableFormat);
-
-=======
->>>>>>> 6691674d
     if (HasJavaAbi.isClassAbiTarget(params.getBuildTarget())) {
       Preconditions.checkArgument(
           !params
@@ -201,14 +179,6 @@
         args.getRobolectricManifest());
   }
 
-<<<<<<< HEAD
-  @SuppressFieldNotInitialized
-  public static class Arg extends JavaTestDescription.Arg {
-    public Optional<String> robolectricRuntimeDependency;
-    public Optional<SourcePath> robolectricManifest;
-    public boolean useOldStyleableFormat = false;
-    public boolean forceFinalResourceIds = true;
-=======
   @BuckStyleImmutable
   @Value.Immutable
   interface AbstractRobolectricTestDescriptionArg extends JavaTestDescription.CoreArg {
@@ -226,6 +196,5 @@
       return true;
     }
 
->>>>>>> 6691674d
   }
 }